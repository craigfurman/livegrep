workspace(name = "com_github_livegrep_livegrep")

git_repository(
  name = "org_pubref_rules_protobuf",
  remote = "https://github.com/pubref/rules_protobuf",
  commit = "7d12b7e3f1d40086a2d28ce900cd7980ab8f2758",
)

load("//tools/build_defs:externals.bzl",
     "new_patched_http_archive",
)

new_patched_http_archive(
  name = "divsufsort",
  url = "https://codeload.github.com/y-256/libdivsufsort/tar.gz/2.0.1",
  sha256 = "9164cb6044dcb6e430555721e3318d5a8f38871c2da9fd9256665746a69351e0",
  build_file = "//third_party:BUILD.divsufsort",
  patch_file = "//third_party:divsufsort.patch",
  strip_prefix = "libdivsufsort-2.0.1",
  type = "tgz",
)

git_repository(
  name = "com_googlesource_code_re2",
  remote = "git://github.com/google/re2",
  commit = "ec8dfdfa39233663779f01935124ecc36e840a03",
)

<<<<<<< HEAD
new_http_archive(
  name = "gtest",
  url = "https://github.com/google/googletest/archive/release-1.7.0.tar.gz",
  sha256 = "f73a6546fdf9fce9ff93a5015e0333a8af3062a152a9ad6bcb772c96687016cc",
  build_file = "//third_party:BUILD.gtest",
  strip_prefix = "googletest-release-1.7.0",
)

=======
>>>>>>> ddd4696e
git_repository(
  name = "gflags",
  remote = "git://github.com/gflags/gflags",
  commit = "a69b2544d613b4bee404988710503720c487119a"
)

git_repository(
  name = "com_github_nelhage_boost",
  remote = "git://github.com/nelhage/rules_boost",
  commit = "c0740579878e84ca98eddc826003b6eecefbb5ff",
)
# local_repository(
#   name = "com_github_nelhage_boost",
#   path = "../rules_boost",
# )

load("@com_github_nelhage_boost//:boost/boost.bzl",
     "boost_deps")
boost_deps()

new_patched_http_archive(
  name = "com_github_sparsehash",
  url = "https://github.com/sparsehash/sparsehash/archive/sparsehash-2.0.3.tar.gz",
  sha256 = "05e986a5c7327796dad742182b2d10805a8d4f511ad090da0490f146c1ff7a8c",
  build_file = "//third_party:BUILD.sparsehash",
  strip_prefix = "sparsehash-sparsehash-2.0.3/",
  patch_file = "//third_party:sparsehash.patch",
)

new_patched_http_archive(
  name = "com_github_json_c",
  url = "https://s3.amazonaws.com/json-c_releases/releases/json-c-0.12.1-nodoc.tar.gz",
  sha256 = "5a617da9aade997938197ef0f8aabd7f97b670c216dc173977e1d56eef9e1291",
  strip_prefix = "json-c-0.12.1",
  build_file = "//third_party:BUILD.json_c",
  patch_file = "//third_party:json_c.patch",
  add_prefix = "json-c",
)

git_repository(
    name = "io_bazel_rules_go",
    remote = "https://github.com/bazelbuild/rules_go.git",
    commit = "3b13b2dba81e09ec213ccbd4da56ad332cb5d3dc",
)

load("@io_bazel_rules_go//go:def.bzl",
     "go_repositories", "new_go_repository")

go_repositories()
new_go_repository(
  name = "org_golang_x_net",
  importpath = "golang.org/x/net",
  commit = "73058b0420c0c24a7f9ec3eb6f624ac85d2ed035",
)

new_go_repository(
  name = "org_golang_google_appengine",
  importpath = "google.golang.org/appengine/",
  commit = "46239ca616842c00f41b8cbc6bbf2bd6ffbfcdad",
)

new_go_repository(
  name = "org_golang_x_oauth2",
  importpath = "golang.org/x/oauth2",
  commit = "25b4fb1468cb89700c7c060cb99f30581a61f5e3",
)

load("//tools/build_defs:libgit2.bzl",
     "new_libgit2_archive",
)

new_libgit2_archive(
  name = "com_github_libgit2",
  url = "https://github.com/libgit2/libgit2/archive/v0.24.1.tar.gz",
  version = "0.24.1",
  sha256 = "60198cbb34066b9b5c1613d15c0479f6cd25f4aef42f7ec515cd1cc13a77fede",
  build_file = "//third_party:BUILD.libgit2",
)

load("@org_pubref_rules_protobuf//go:rules.bzl", "go_proto_repositories")
load("@org_pubref_rules_protobuf//cpp:rules.bzl", "cpp_proto_repositories")

go_proto_repositories();
cpp_proto_repositories();

git_repository(
    name = "io_bazel_buildifier",
    commit = "0ca1d7991357ae7a7555589af88930d82cf07c0a",
    remote = "https://github.com/bazelbuild/buildifier.git",
)<|MERGE_RESOLUTION|>--- conflicted
+++ resolved
@@ -26,17 +26,6 @@
   commit = "ec8dfdfa39233663779f01935124ecc36e840a03",
 )
 
-<<<<<<< HEAD
-new_http_archive(
-  name = "gtest",
-  url = "https://github.com/google/googletest/archive/release-1.7.0.tar.gz",
-  sha256 = "f73a6546fdf9fce9ff93a5015e0333a8af3062a152a9ad6bcb772c96687016cc",
-  build_file = "//third_party:BUILD.gtest",
-  strip_prefix = "googletest-release-1.7.0",
-)
-
-=======
->>>>>>> ddd4696e
 git_repository(
   name = "gflags",
   remote = "git://github.com/gflags/gflags",
